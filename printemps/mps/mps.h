/*****************************************************************************/
// Copyright (c) 2020-2025 Yuji KOGUMA
// Released under the MIT license
// https://opensource.org/licenses/mit-license.php
/*****************************************************************************/
#ifndef PRINTEMPS_MPS_MPS_H__
#define PRINTEMPS_MPS_MPS_H__

#include "mps_variable.h"
#include "mps_constraint.h"
#include "mps_objective.h"
#include "mps_read_mode.h"

namespace printemps::mps {
/*****************************************************************************/
struct MPS {
    std::string                                    name;
    std::unordered_map<std::string, MPSVariable>   variables;
    std::unordered_map<std::string, MPSConstraint> constraints;
    MPSObjective                                   objective;

    std::vector<std::string> variable_names;
    std::vector<std::string> constraint_names;

    int number_of_variables;
    int number_of_lesser_constraints;
    int number_of_equal_constraints;
    int number_of_greater_constraints;

    bool is_minimization;

    /*************************************************************************/
    MPS(void) {
        this->initialize();
    }

    /*************************************************************************/
    MPS(const std::string &a_FILE_NAME) {
        this->initialize();
        this->read_mps(a_FILE_NAME);
    }

    /*************************************************************************/
    void initialize(void) {
        this->name = "";
        this->variables.clear();
        this->constraints.clear();
        this->objective.initialize();

        this->variable_names.clear();
        this->constraint_names.clear();

        this->number_of_variables           = 0;
        this->number_of_lesser_constraints  = 0;
        this->number_of_equal_constraints   = 0;
        this->number_of_greater_constraints = 0;

        this->is_minimization = true;
    }

    /*************************************************************************/
    inline void read_mps(const std::string &a_FILE_NAME) {
        bool is_valid = false;

        std::vector<std::string> lines;
        std::string              item;

        /**
         * Read and store entire part of the mps file.
         */
        {
            std::ifstream ifs;
            std::string   buffer;

            ifs.open(a_FILE_NAME.c_str());
            if (ifs.fail()) {
                throw std::runtime_error(utility::format_error_location(
                    __FILE__, __LINE__, __func__,
                    "Cannot open the specified MPS file: " + a_FILE_NAME));
            }
            while (std::getline(ifs, buffer)) {
                lines.push_back(buffer);
            }
            ifs.close();
        }

        MPSReadMode      read_mode      = MPSReadMode::Initial;
        MPSVariableSense variable_sense = MPSVariableSense::Continuous;

        std::stringstream        stream;
        std::vector<std::string> items;
        std::string              name;
        std::string              name_new;
        std::string              category;

        /**
         * Parse the mps file.
         */
        for (const auto &line : lines) {
            stream.str(line);
            stream.clear(std::stringstream::goodbit);
            items.clear();

            while (stream >> item) {
                items.push_back(item);
            }
            const int ITEMS_SIZE = items.size();

            if (ITEMS_SIZE == 0) {
                continue;
            }

            if (items.front().front() == '*') {
                continue;
            }

            if (items.front() == "NAME") {
                read_mode = MPSReadMode::Name;
            } else if (items.front() == "OBJSENSE" && ITEMS_SIZE == 1) {
                read_mode = MPSReadMode::Objsense;
                continue;
            } else if (items.front() == "OBJNAME" && ITEMS_SIZE == 1) {
                read_mode = MPSReadMode::Objname;
                continue;
            } else if (items.front() == "ROWS" && ITEMS_SIZE == 1) {
                read_mode = MPSReadMode::Rows;
                continue;
            } else if (items.front() == "COLUMNS" && ITEMS_SIZE == 1) {
                read_mode = MPSReadMode::Columns;
                continue;
            } else if (items.front() == "RHS" && ITEMS_SIZE == 1) {
                read_mode = MPSReadMode::Rhs;
                continue;
            } else if (items.front() == "RANGES" && ITEMS_SIZE == 1) {
                read_mode = MPSReadMode::Ranges;
                continue;
            } else if (items.front() == "BOUNDS" && ITEMS_SIZE == 1) {
                read_mode = MPSReadMode::Bounds;
                continue;
            } else if (items.front() == "ENDATA" && ITEMS_SIZE == 1) {
                read_mode = MPSReadMode::Endata;
                is_valid  = true;
                break;
            }
            switch (read_mode) {
                case MPSReadMode::Name: {
                    if (ITEMS_SIZE < 2) {
                        this->name = "";
                    } else {
                        this->name = items[1];
                    }
                    break;
                }
                case MPSReadMode::Objsense: {
                    if (ITEMS_SIZE > 1) {
                        throw std::runtime_error(utility::format_error_location(
                            __FILE__, __LINE__, __func__,
                            "The MPS file has something wrong in OBJSENSE "
                            "section."));
                    } else {
                        if (items.front() == "MINIMIZATION" ||
                            items.front() == "MINIMIZE" ||
                            items.front() == "MIN" ||
                            items.front() == "minimization" ||
                            items.front() == "minimize" ||
                            items.front() == "min") {
                            this->is_minimization = true;
                        } else if (items.front() == "MAXIMIZATION" ||
                                   items.front() == "MAXIMIZE" ||
                                   items.front() == "MAX" ||
                                   items.front() == "maximization" ||
                                   items.front() == "maximize" ||
                                   items.front() == "max") {
                            this->is_minimization = false;
                        } else {
                            throw std::runtime_error(
                                utility::format_error_location(
                                    __FILE__, __LINE__, __func__,
                                    "The MPS file has something wrong in "
                                    "OBJSENSE section."));
                        }
                    }
                    break;
                }
                case MPSReadMode::Objname: {
                    if (ITEMS_SIZE > 1) {
                        throw std::runtime_error(utility::format_error_location(
                            __FILE__, __LINE__, __func__,
                            "The MPS file has something wrong in OBJNAME "
                            "section."));
                    } else {
                        this->objective.name = items.front();
                    }
                    break;
                }
                case MPSReadMode::Rows: {
                    if (items.front() == "N" &&
<<<<<<< HEAD
                        (this->objective.name.empty() || this->objective.name == items[1])) {
=======
                        (this->objective.name.empty() ||
                         this->objective.name == items[1])) {
>>>>>>> 730ff9a1
                        name                 = items[1];
                        this->objective.name = name;
                    } else if (items.front() == "L") {
                        name = items[1];
                        this->constraints[name].sense =
                            MPSConstraintSense::Less;
                        this->constraints[name].name = name;
                        this->constraint_names.push_back(name);
                        this->number_of_lesser_constraints++;
                    } else if (items.front() == "E") {
                        name = items[1];
                        this->constraints[name].sense =
                            MPSConstraintSense::Equal;
                        this->constraints[name].name = name;
                        this->constraint_names.push_back(name);
                        this->number_of_equal_constraints++;
                    } else if (items.front() == "G") {
                        name = items[1];
                        this->constraints[name].sense =
                            MPSConstraintSense::Greater;
                        this->constraints[name].name = name;
                        this->constraint_names.push_back(name);
                        this->number_of_greater_constraints++;
                    } else {
                        throw std::runtime_error(utility::format_error_location(
                            __FILE__, __LINE__, __func__,
                            "The MPS file has something wrong in ROWS "
                            "section."));
                    }
                    break;
                }
                case MPSReadMode::Columns: {
                    if (ITEMS_SIZE < 3) {
                        throw std::runtime_error(utility::format_error_location(
                            __FILE__, __LINE__, __func__,
                            "The MPS file has something wrong in COLUMNS "
                            "section."));
                    }

                    if (items[2] == "'INTORG'") {
                        variable_sense = MPSVariableSense::Integer;
                        break;
                    } else if (items[2] == "'INTEND'") {
                        variable_sense = MPSVariableSense::Continuous;
                        break;
                    }

                    name = items[0];
                    for (auto i = 0; i < (ITEMS_SIZE - 1) / 2; i++) {
                        std::string expression_name = items[2 * i + 1];
                        double sensitivity = atof(items[2 * i + 2].c_str());

                        if (fabs(sensitivity) > constant::EPSILON_10) {
                            if (expression_name == this->objective.name) {
                                this->objective.sensitivities[name] =
                                    sensitivity;
                            } else if (this->constraints.find(
                                           expression_name) !=
                                       this->constraints.end()) {
                                this->constraints[expression_name]
                                    .sensitivities[name] = sensitivity;
                            } else {
                                throw std::runtime_error(
                                    utility::format_error_location(
                                        __FILE__, __LINE__, __func__,
                                        "An undefined constraint or objective "
                                        "function name is specified in COLUMNS "
                                        "section."));
                            }
                        }
                    }
                    if (this->variables.find(name) == this->variables.end()) {
                        this->variables[name].sense = variable_sense;
                        this->variables[name].name  = name;
                        this->variable_names.push_back(name);
                        this->number_of_variables++;
                    }

                    break;
                }
                case MPSReadMode::Rhs: {
                    if (ITEMS_SIZE < 3) {
                        throw std::runtime_error(utility::format_error_location(
                            __FILE__, __LINE__, __func__,
                            "The MPS file has something wrong in RHS "
                            "section."));
                    }

                    for (auto i = 0; i < (ITEMS_SIZE - 1) / 2; i++) {
                        name       = items[2 * i + 1];
                        double rhs = atof(items[2 * i + 2].c_str());

                        this->constraints[name].rhs = rhs;
                    }
                    break;
                }
                case MPSReadMode::Ranges: {
                    /**
                     * The specification of RANGES section is based on the
                     * following site:
                     * https://www.ibm.com/support/knowledgecenter/vi/SSSA5P_20.1.0/ilog.odms.cplex.help/CPLEX/FileFormats/topics/MPS_records.html
                     */
                    if (ITEMS_SIZE < 3) {
                        throw std::runtime_error(utility::format_error_location(
                            __FILE__, __LINE__, __func__,
                            "The MPS file has something wrong in RANGES "
                            "section."));
                    }

                    for (auto i = 0; i < (ITEMS_SIZE - 1) / 2; i++) {
                        name         = items[2 * i + 1];
                        double range = atof(items[2 * i + 2].c_str());
                        name_new     = name + "_range";

                        this->constraints[name_new].name = name_new;
                        this->constraints[name_new].sensitivities =
                            this->constraints[name].sensitivities;
                        switch (this->constraints[name].sense) {
                            case MPSConstraintSense::Less: {
                                this->constraints[name_new].sense =
                                    MPSConstraintSense::Greater;
                                this->constraints[name_new].rhs =
                                    this->constraints[name].rhs - fabs(range);
                                break;
                            }
                            case MPSConstraintSense::Greater: {
                                this->constraints[name_new].sense =
                                    MPSConstraintSense::Less;
                                this->constraints[name_new].rhs =
                                    this->constraints[name].rhs + fabs(range);
                                break;
                            }
                            case MPSConstraintSense::Equal: {
                                if (range > 0) {
                                    this->constraints[name].sense =
                                        MPSConstraintSense::Greater;

                                    this->constraints[name_new].sense =
                                        MPSConstraintSense::Less;
                                    this->constraints[name_new].rhs =
                                        this->constraints[name].rhs +
                                        fabs(range);
                                } else {
                                    this->constraints[name].sense =
                                        MPSConstraintSense::Less;

                                    this->constraints[name_new].sense =
                                        MPSConstraintSense::Greater;
                                    this->constraints[name_new].rhs =
                                        this->constraints[name].rhs -
                                        fabs(range);
                                }
                                break;
                            }
                            default: {
                                throw std::runtime_error(
                                    utility::format_error_location(
                                        __FILE__, __LINE__, __func__,
                                        "The MPS file has something wrong in "
                                        "RANGES section."));
                            }
                        }

                        this->constraint_names.push_back(name_new);
                        this->number_of_lesser_constraints++;
                    }
                    break;
                }
                case MPSReadMode::Bounds: {
                    if (ITEMS_SIZE < 3) {
                        throw std::runtime_error(utility::format_error_location(
                            __FILE__, __LINE__, __func__,
                            "The MPS file has something wrong in BOUNDS "
                            "section."));
                    }

                    category = items.front();
                    name     = items[2];
                    if (this->variables.find(name) == this->variables.end()) {
                        this->variables[name].sense =
                            MPSVariableSense::Continuous;
                        this->variables[name].name = name;
                        this->variable_names.push_back(name);
                        this->number_of_variables++;
                    }
                    if (ITEMS_SIZE == 3) {
                        if (category == "FR") {
                            this->variables[name].is_bound_defined = true;
                            this->variables[name].integer_lower_bound =
                                constant::INT_HALF_MIN;
                            this->variables[name].integer_upper_bound =
                                constant::INT_HALF_MAX;
                            this->variables[name].continuous_lower_bound =
                                -HUGE_VAL;
                            this->variables[name].continuous_upper_bound =
                                HUGE_VAL;
                        } else if (category == "BV") {
                            this->variables[name].sense =
                                MPSVariableSense::Integer;
                            this->variables[name].is_bound_defined       = true;
                            this->variables[name].integer_lower_bound    = 0;
                            this->variables[name].integer_upper_bound    = 1;
                            this->variables[name].continuous_lower_bound = 0;
                            this->variables[name].continuous_upper_bound = 1;
                        } else if (category == "MI") {
                            this->variables[name].is_bound_defined = true;
                            this->variables[name].integer_lower_bound =
                                constant::INT_HALF_MIN;
                            this->variables[name].integer_upper_bound = 0;
                            this->variables[name].continuous_lower_bound =
                                -HUGE_VAL;
                            this->variables[name].continuous_upper_bound = 0;
                        } else if (category == "PL") {
                            this->variables[name].is_bound_defined    = true;
                            this->variables[name].integer_lower_bound = 0;
                            this->variables[name].integer_upper_bound =
                                constant::INT_HALF_MAX;
                            this->variables[name].continuous_lower_bound = 0;
                            this->variables[name].continuous_upper_bound =
                                HUGE_VAL;
                        }
                    } else if (ITEMS_SIZE == 4) {
                        double continuous_value = atof(items[3].c_str());
                        int integer_value = static_cast<int>(continuous_value);

                        if (category == "LO") {
                            this->variables[name].is_bound_defined = true;
                            this->variables[name].integer_lower_bound =
                                integer_value;
                            this->variables[name].continuous_lower_bound =
                                continuous_value;
                        } else if (category == "LI") {
                            this->variables[name].sense =
                                MPSVariableSense::Integer;
                            this->variables[name].is_bound_defined = true;
                            this->variables[name].integer_lower_bound =
                                integer_value;
                            this->variables[name].continuous_lower_bound =
                                continuous_value;
                        } else if (category == "UP") {
                            this->variables[name].is_bound_defined = true;
                            this->variables[name].integer_upper_bound =
                                integer_value;
                            this->variables[name].continuous_upper_bound =
                                continuous_value;
                        } else if (category == "UI") {
                            this->variables[name].sense =
                                MPSVariableSense::Integer;
                            this->variables[name].is_bound_defined = true;
                            this->variables[name].integer_upper_bound =
                                integer_value;
                            this->variables[name].continuous_upper_bound =
                                continuous_value;
                        } else if (category == "FX") {
                            this->variables[name].is_bound_defined = true;
                            this->variables[name].is_fixed         = true;
                            this->variables[name].integer_fixed_value =
                                integer_value;
                            this->variables[name].continuous_fixed_value =
                                continuous_value;
                            this->variables[name].integer_lower_bound =
                                integer_value;
                            this->variables[name].integer_upper_bound =
                                integer_value;
                            this->variables[name].continuous_lower_bound =
                                continuous_value;
                            this->variables[name].continuous_upper_bound =
                                continuous_value;
                        }
                    }
                    break;
                }
                default: {
                    /// nothing to do
                }
            }
        }

        if (!is_valid) {
            throw std::runtime_error(utility::format_error_location(
                __FILE__, __LINE__, __func__, "The MPS file is not valid."));
        }

        /**
         * The default lower and upper bounds for integer variable is 0 and 1,
         * respectively.
         * http://webpages.iust.ac.ir/yaghini/Courses/RTP_882/ILOG_CPLEX_03.pdf
         */
        for (auto &&variable : this->variables) {
            if (!variable.second.is_bound_defined &&
                variable.second.sense == MPSVariableSense::Integer) {
                variable.second.is_bounded          = true;
                variable.second.integer_lower_bound = 0;
                variable.second.integer_upper_bound = 1;
            }
        }
    }
};
}  // namespace printemps::mps
#endif
/*****************************************************************************/
// END
/*****************************************************************************/<|MERGE_RESOLUTION|>--- conflicted
+++ resolved
@@ -195,12 +195,8 @@
                 }
                 case MPSReadMode::Rows: {
                     if (items.front() == "N" &&
-<<<<<<< HEAD
-                        (this->objective.name.empty() || this->objective.name == items[1])) {
-=======
                         (this->objective.name.empty() ||
                          this->objective.name == items[1])) {
->>>>>>> 730ff9a1
                         name                 = items[1];
                         this->objective.name = name;
                     } else if (items.front() == "L") {
